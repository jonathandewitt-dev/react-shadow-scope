--- conflicted
+++ resolved
@@ -1,560 +1,193 @@
-<<<<<<< HEAD
-'use client';
-import * as React from 'react';
-import * as ReactDOM from 'react-dom';
-import { adoptedStylesSupported, type StyleSheet } from './css-utils';
-
-// caching the result out here avoids parsing a fragment for each component instance
-// ATTN: These are only exported for testing purposes, do not export them in the main module
-export const cache: { dsdSupported: boolean | null } = { dsdSupported: null };
-export function checkDSDSupport(): boolean {
-	if (typeof Document === 'undefined') return false;
-	if (cache.dsdSupported !== null) return cache.dsdSupported;
-
-	// Parse a DSD fragment to check
-	const fragment = Document.parseHTMLUnsafe('<div><template shadowrootmode="open"></template></div>');
-	cache.dsdSupported = fragment.querySelector('div')!.shadowRoot !== null;
-	return cache.dsdSupported;
-}
-
-export type TemplateProps = React.PropsWithChildren<
-	{
-		/**
-		 * Creates a shadow root for the parent element. It is a declarative version of the Element.attachShadow() method and accepts the same enumerated values.
-		 *
-		 * `open` - Exposes the internal shadow root DOM for JavaScript.
-		 *
-		 * `closed` - Hides the internal shadow root DOM from JavaScript.
-		 *
-		 * @see https://developer.mozilla.org/en-US/docs/Web/API/Element/attachShadow#shadowrootmode
-		 */
-		shadowRootMode?: ShadowRootMode;
-		/**
-		 * Sets the value of the clonable property of a `ShadowRoot` created using this element to `true`. If set, a clone of the shadow host (the parent element of this `<template>`) created with `Node.cloneNode()` or `Document.importNode()` will include a shadow root in the copy.
-		 *
-		 * @see https://developer.mozilla.org/en-US/docs/Web/API/Element/attachShadow#shadowrootclonable
-		 *
-		 * @defaultValue `false`
-		 */
-		shadowRootClonable?: boolean;
-		/**
-		 * Sets the value of the serializable property of a `ShadowRoot` created using this element to `true`. If set, the shadow root may be serialized by calling the `Element.getHTML()` or `ShadowRoot.getHTML()` methods with the `options.serializableShadowRoots` parameter set true.
-		 *
-		 * @see https://developer.mozilla.org/en-US/docs/Web/API/Element/attachShadow#shadowrootserializable
-		 *
-		 * @defaultValue `false`
-		 */
-		shadowRootSerializable?: boolean;
-		/**
-		 * When a non-focusable part of the shadow DOM is clicked, the first focusable part is given focus, and the shadow host is given any available :focus styling.
-		 *
-		 * @see https://developer.mozilla.org/en-US/docs/Web/API/Element/attachShadow#shadowrootdelegatesfocus
-		 *
-		 * @defaultValue `false`
-		 */
-		shadowRootDelegatesFocus?: boolean;
-		/**
-		 * A list of constructed stylesheets to adopt. (This feature is not natively available as part of `<template>` elements.)
-		 *
-		 * @see https://developer.mozilla.org/en-US/docs/Web/API/CSSStyleSheet
-		 *
-		 * @defaultValue `[]`
-		 */
-		adoptedStyleSheets?: StyleSheet[];
-	} & React.DetailedHTMLProps<React.HTMLAttributes<HTMLTemplateElement>, HTMLTemplateElement>
->;
-
-const DEFAULT_TEMPLATE_ATTRS: TemplateProps = {
-	shadowRootMode: 'open',
-	shadowRootClonable: false,
-	shadowRootSerializable: false,
-	shadowRootDelegatesFocus: false,
-} as const;
-
-declare global {
-	interface ShadowRootInit {
-		clonable?: boolean; // missing from typescript but present in the spec
-	}
-}
-
-const DEFAULT_SHADOWROOT_INIT: ShadowRootInit = {
-	mode: 'closed',
-	delegatesFocus: false,
-	clonable: false,
-	serializable: false,
-	slotAssignment: 'named',
-} as const;
-
-const mapAttrsToInit = (props: TemplateProps): ShadowRootInit => ({
-	mode: props.shadowRootMode ?? 'open',
-	clonable: props.shadowRootClonable ?? false,
-	serializable: props.shadowRootSerializable,
-	delegatesFocus: props.shadowRootDelegatesFocus,
-});
-
-export const Template = React.forwardRef<HTMLTemplateElement, TemplateProps>((props: TemplateProps, forwardedRef) => {
-	const { children, adoptedStyleSheets, ...forwardedProps } = props;
-	const _props = {
-		...DEFAULT_TEMPLATE_ATTRS,
-		...forwardedProps,
-	};
-	const isClient = useIsClient();
-
-	if (isClient) {
-		return (
-			<ClientTemplate adoptedStyleSheets={adoptedStyleSheets} {..._props} ref={forwardedRef}>
-				{children}
-			</ClientTemplate>
-		);
-	}
-
-	// By the time React hydrates, the browser has already removed the template element
-	if (checkDSDSupport()) return null;
-
-	// Convert props to native attributes
-	const nativeAttrs = Object.keys(_props).reduce(
-		(p, k) => ({ ...p, [k.toLowerCase()]: String(_props[k as keyof typeof _props]) }),
-		{},
-	);
-
-	const serverStyles = adoptedStyleSheets as string[] | undefined;
-
-	// for SSR, use DSD template
-	return (
-		<template {...nativeAttrs} ref={forwardedRef}>
-			<style>{serverStyles?.join('')}</style>
-			{children}
-		</template>
-	);
-});
-
-const ClientTemplate = React.forwardRef<HTMLTemplateElement, TemplateProps>((props: TemplateProps, forwardedRef) => {
-	const { children, adoptedStyleSheets, ...forwardedProps } = props;
-	const templateRef = React.useRef<HTMLTemplateElement>(null);
-	const [shadowRoot, setShadowRoot] = React.useState<ShadowRoot | null>(null);
-
-	React.useLayoutEffect(() => {
-		// Synchronize internal template ref with the forwarded ref
-		if (typeof forwardedRef === 'function') {
-			forwardedRef(templateRef.current);
-		} else if (forwardedRef && typeof forwardedRef === 'object') {
-			(forwardedRef as React.RefObject<unknown>).current = templateRef.current;
-		}
-
-		const parent = templateRef.current!.parentElement ?? null;
-		if (parent === null) return;
-		if (parent.shadowRoot !== null) parent.shadowRoot.replaceChildren();
-
-		queueMicrotask(() => {
-			ReactDOM.flushSync(() => {
-				try {
-					const _shadowRoot =
-						parent.shadowRoot ??
-						parent.attachShadow({
-							...DEFAULT_SHADOWROOT_INIT,
-							...mapAttrsToInit(forwardedProps),
-						});
-					setShadowRoot(_shadowRoot);
-				} catch {
-					// The error is most likely thrown because the shadow root is already attached.
-					// This is fine, since the state is already set in this case.
-				}
-			});
-		});
-
-		return () => setShadowRoot(null);
-	}, []);
-
-	React.useEffect(() => {
-		if (adoptedStyleSheets === undefined || shadowRoot === null) return;
-		if (adoptedStylesSupported()) {
-			shadowRoot.adoptedStyleSheets = adoptedStyleSheets as CSSStyleSheet[];
-		} else {
-			const style = document.createElement('style');
-			style.textContent = (adoptedStyleSheets as string[]).join('');
-			shadowRoot?.appendChild(style);
-		}
-	}, [shadowRoot, adoptedStyleSheets]);
-
-	return shadowRoot ? ReactDOM.createPortal(children, shadowRoot) : <template ref={templateRef} />;
-});
-
-const NOOP_SUBSCRIBE = () => () => void 0;
-
-/**
- * Check if the component is being rendered on the client.
- * This is necessary for avoiding hydration issues with declarative shadow DOM.
- */
-const useIsClient = () => {
-	return React.useSyncExternalStore(
-		NOOP_SUBSCRIBE,
-		() => true,
-		() => false,
-	);
-};
-=======
-'use client';
-import React from 'react';
-import ReactDOM from 'react-dom';
-import { StyleSheet, isCSSStyleSheet } from './css-utils';
-import { ShadowScopeConfig, ShadowScopeContext } from './context';
-import { parseSlots } from './children-utils';
-import { FormControlValue } from './aria-utils';
-
-// caching the result out here avoids parsing a fragment for each component instance
-let declarativeShadowDOMSupported: boolean | null = null;
-function checkDSDSupport(): boolean {
-
-  // If it's rendering server side, just proceed as if it's supported.
-  if (typeof window === 'undefined') return true;
-  if (declarativeShadowDOMSupported !== null) return declarativeShadowDOMSupported;
-
-  // Parse a DSD fragment to check
-  const fragment = Document.parseHTMLUnsafe(
-    '<div><template shadowrootmode="open"></template></div>',
-  );
-  declarativeShadowDOMSupported = fragment.querySelector('div')!.shadowRoot !== null;
-  return declarativeShadowDOMSupported;
-}
-
-/**
- * Proxying these types works around the error:
- * "Exported variable <variable name> has or is using private name <private name>"
- * @see https://github.com/microsoft/TypeScript/issues/6307
- */
-type AriaAttrs = React.AriaAttributes;
-type DomAttrs<T> = React.DOMAttributes<T>;
-
-// We have to patch React's interface for HTML attributes for now, since it currently errors on `shadowrootmode`
-declare module 'react' {
-  interface HTMLAttributes<T> extends AriaAttrs, DomAttrs<T> {
-    /**
-     * The encapsulation mode for the shadow DOM tree.
-     *
-     * @see https://developer.mozilla.org/en-US/docs/Web/API/Element/attachShadow#mode
-     *
-     * @defaultValue `'open'`
-     */
-    shadowrootmode?: ShadowRootMode;
-  }
-}
-
-// We also have to patch ReactDOM's types to accept ShadowRoot as a valid portal
-declare module 'react-dom' {
-  function createPortal(children: React.ReactNode, container: Element | ShadowRoot, key?: null | string): React.ReactPortal;
-}
-
-export type TemplateProps = React.PropsWithChildren<
-  {
-    /**
-     * When a non-focusable part of the shadow DOM is clicked, the first focusable part is given focus, and the shadow host is given any available :focus styling.
-     *
-     * @see https://developer.mozilla.org/en-US/docs/Web/API/Element/attachShadow#delegatesfocus
-     *
-     * @defaultValue `false`
-     */
-    delegatesFocus?: boolean;
-    /**
-     * A list of constructed stylesheets to adopt. (This feature is not natively available.)
-     *
-     * @see https://developer.mozilla.org/en-US/docs/Web/API/CSSStyleSheet
-     *
-     * @defaultValue `[]`
-     */
-    adoptedStyleSheets?: StyleSheet[];
-  } & React.DetailedHTMLProps<
-    React.HTMLAttributes<HTMLTemplateElement>,
-    HTMLTemplateElement
-  >
->;
-
-const ATTACH_SHADOW_ERR = `Could not attach the shadow root. The element may already have a shadow root attached. This could be due to HMR in development, and may not indicate a problem. Try refreshing the page to see if this warning goes away.
-
-If the issue persists, other code may be conflicting by attaching a shadow root before this \`<Template>\` instance does.`;
-
-const RENDER_SHADOW_ERR = `Could not render the contents in the shadow root. This could be due to HMR and a failure to reattach a closed shadow root. Refresh the page to initialize a new shadow root.
-
-If you are experiencing this issue at runtime and not during development, you may be directly re-mounting the \`<Template>\` component. This should be avoided in favor of re-mounting its parent.`;
-
-const getMismatchErr = (type: 'mode' | 'delegatesFocus') =>
-  `Could not update \`${type}\` in the shadow root options because the shadow root can only be initialized once. Refresh the page or replace the parent node with an entirely new instance.`;
-
-/**
- * Supports declarative shadow DOM with a ponyfill.
- *
- * @example
- * ```tsx
- * <CustomElement tag="my-element">
- *   <Template shadowrootmode="closed">
- *     <header>
- *       <slot name="header"></slot>
- *     </header>
- *     <div>
- *       <slot></slot>
- *     </div>
- *   </Template>
- *   <h1 slot="header">Hello World!</h1>
- *   <p>This will be output in the default slot</p>
- * </CustomElement>
- * ```
- */
-export const Template = React.forwardRef<
-  HTMLTemplateElement | HTMLSpanElement,
-  TemplateProps
->((props, forwardedRef) => {
-  const {
-    children,
-    delegatesFocus = false,
-    shadowrootmode,
-    adoptedStyleSheets = [],
-    ...forwardedProps
-  } = props;
-
-  const shadowScopeContext = React.useContext(ShadowScopeContext);
-
-  const { cssStyleSheets, cssStrings } = React.useMemo(
-    () => {
-      const cssStyleSheets: CSSStyleSheet[] = [];
-      const cssStrings: string[] = [];
-      for (const stylesheet of adoptedStyleSheets) {
-        if (isCSSStyleSheet(stylesheet)) {
-          cssStyleSheets.push(stylesheet);
-        } else if (typeof stylesheet === 'string') {
-          cssStrings.push(stylesheet);
-        } else {
-          console.warn(
-            'An invalid stylesheet was passed to `<Template>`, skipping...',
-          );
-        }
-      }
-      return { cssStyleSheets, cssStrings };
-    },
-    [adoptedStyleSheets],
-  );
-
-  const shadowRootRef = React.useRef<ShadowRoot | null>(null);
-  const templateRef = React.useRef<HTMLTemplateElement | null>(null);
-  const shadowOptsRef = React.useRef<ShadowRootInit>({
-    delegatesFocus,
-    mode: shadowrootmode ?? 'open',
-  });
-  const [initialized, setInitialized] = React.useState(false);
-  const dsdSupported = React.useMemo(
-    () => checkDSDSupport() && shadowScopeContext.dsd === 'on',
-    [declarativeShadowDOMSupported, shadowScopeContext.dsd],
-  );
-
-  // Adopt/reset stylesheets if needed
-  React.useEffect(() => {
-    if (shadowRootRef.current !== null) {
-      shadowRootRef.current.adoptedStyleSheets = cssStyleSheets;
-    }
-  }, [shadowRootRef, initialized, cssStyleSheets]);
-
-  // Reconcile shadow root and refs
-  React.useEffect(() => {
-    if (templateRef.current === null) return;
-
-    const parent = templateRef.current.parentElement;
-
-    if (!parent) {
-
-      // If there is no parent, it's likely because it was already parsed as DSD.
-      return;
-    }
-
-    // Synchronize internal template ref with the forwarded ref
-    if (typeof forwardedRef === 'function') {
-      forwardedRef(templateRef.current);
-    } else if (forwardedRef && typeof forwardedRef === 'object') {
-      (forwardedRef as React.MutableRefObject<unknown>).current = templateRef.current;
-    }
-
-    const shadowOpts = shadowOptsRef.current;
-    if (shadowOpts.mode !== shadowrootmode) {
-      console.error(getMismatchErr('mode'));
-    } else if (shadowOpts.delegatesFocus !== delegatesFocus) {
-      console.error(getMismatchErr('delegatesFocus'));
-    }
-
-    // If shadow DOM is needed, attach the shadow root to the parent element
-    if (shadowrootmode && !shadowRootRef.current) {
-      const existingShadowRoot = parent.shadowRoot;
-      if (existingShadowRoot) {
-        shadowRootRef.current = existingShadowRoot;
-      } else {
-        try {
-          shadowRootRef.current = parent.attachShadow(shadowOpts);
-        } catch (error) {
-          console.warn(ATTACH_SHADOW_ERR);
-          console.groupCollapsed('Original Error...');
-          console.error(error);
-          console.groupEnd();
-        }
-      }
-    }
-    setInitialized(true);
-  }, [templateRef, shadowrootmode, forwardedRef, delegatesFocus]);
-
-  const childrenWithStyle = (
-    <>
-      <style dangerouslySetInnerHTML={{
-        __html: cssStrings.length > 0 ? cssStrings.join('\n') : ''
-      }} />
-      {children}
-    </>
-  )
-
-  // If declarative shadow DOM is not being used, just return the template
-  if (!shadowrootmode) {
-    return (
-      <template ref={templateRef} {...forwardedProps}>
-        {childrenWithStyle}
-      </template>
-    );
-  }
-
-  // After everything is bootstrapped, forward all children to the shadow root
-  if (initialized) {
-    try {
-      if (shadowRootRef.current === null) throw new Error('Shadow root cannot be null.')
-      return ReactDOM.createPortal(childrenWithStyle, shadowRootRef.current);
-    } catch (error) {
-      console.error(RENDER_SHADOW_ERR);
-      console.groupCollapsed('Original Error...');
-      console.error(error);
-      console.groupEnd();
-      return <></>;
-    }
-  }
-
-  const dsdProps = dsdSupported ? { shadowrootmode } : {};
-
-  // Initially render as usual until the shadowroot is initialized
-  return (
-    <template
-      ref={templateRef}
-      {...dsdProps}
-      {...forwardedProps}
-    >
-      {childrenWithStyle}
-    </template>
-  );
-});
-
-/**
- * Emulate declarative shadow DOM by filling in the slots and returning light DOM.
- *
- * This is defined outside of CustomElement to avoid unnecessary overhead when not needed.
- * It's not in `children-utils.tsx` to avoid the circular dependency from `Template`.
- */
-const emulateDSD = (children: React.ReactNode) => {
-  const childrenArray = React.Children.toArray(children);
-
-  const template = (childrenArray.find((child) => {
-    return React.isValidElement(child) && child.type === Template;
-  }) ?? <></>) as React.ReactElement;
-
-  const lightDomChildren = childrenArray.filter((child) => {
-    return !React.isValidElement(child) || child.type !== Template;
-  });
-
-  return parseSlots(lightDomChildren, template);
-};
-
-type CustomElementProps = React.PropsWithChildren<
-  {
-    /**
-     * The tag name of the custom element.
-     */
-    tag: keyof ReactShadowScope.CustomElements;
-    /**
-     * Configure this instance of `<CustomElement>`. (Overrides `ShadowScopeConfigProvider`)
-     */
-    config?: ShadowScopeConfig;
-    /**
-     * The name, typically used for form controls.
-     */
-    name?: string;
-    /**
-     * The value, typically used for form controls.
-     */
-    value?: FormControlValue;
-    /**
-     * The disabled state, typically used for form controls.
-     */
-    disabled?: boolean;
-    /**
-     * The required state, typically used for form controls.
-     */
-    required?: boolean;
-    /**
-     * The readonly state, typically used for form controls.
-     */
-    readonly?: boolean;
-    /**
-     * The placeholder, typically used for form controls.
-     */
-    placeholder?: string;
-  } & React.DetailedHTMLProps<
-    React.HTMLAttributes<HTMLElement>,
-    HTMLElement
-  >
->;
-
-/**
- * Supports declarative shadow DOM with a ponyfill.
- *
- * @example
- * ```tsx
- * <CustomElement tag="my-element">
- *   <Template shadowrootmode="closed">
- *     <header>
- *       <slot name="header"></slot>
- *     </header>
- *     <div>
- *       <slot></slot>
- *     </div>
- *   </Template>
- *   <h1 slot="header">Hello World!</h1>
- *   <p>This will be output in the default slot</p>
- * </CustomElement>
- * ```
- */
-export const CustomElement = React.forwardRef<
-  HTMLElement,
-  CustomElementProps
->((props, forwardedRef) => {
-  const {
-    tag: Tag,
-    children,
-    config,
-    ...forwardedProps
-  } = props;
-
-  const shadowScopeContext = React.useContext(ShadowScopeContext);
-  const dsd = config?.dsd ?? shadowScopeContext.dsd;
-
-  const [hasHydrated, setHasHydrated] = React.useState(false);
-  React.useEffect(() => { setHasHydrated(true); }, []);
-
-  return (
-    <Tag {...forwardedProps} ref={forwardedRef}>
-      {dsd === 'emulated'
-        ? hasHydrated
-            ? children
-            : (
-                <>
-                  <style>{`${Tag} { visibility: hidden; }`}</style>
-                  <noscript>
-                    <style>{`${Tag} { visibility: visible; }`}</style>
-                  </noscript>
-                  {emulateDSD(children)}
-                </>
-              )
-        : children
-      }
-    </Tag>
-  );
-});
->>>>>>> ef1b81e1
+'use client';
+import * as React from 'react';
+import * as ReactDOM from 'react-dom';
+import { adoptedStylesSupported, type StyleSheet } from './css-utils';
+
+// caching the result out here avoids parsing a fragment for each component instance
+// ATTN: These are only exported for testing purposes, do not export them in the main module
+export const cache: { dsdSupported: boolean | null } = { dsdSupported: null };
+export function checkDSDSupport(): boolean {
+	if (typeof Document === 'undefined') return false;
+	if (cache.dsdSupported !== null) return cache.dsdSupported;
+
+	// Parse a DSD fragment to check
+	const fragment = Document.parseHTMLUnsafe('<div><template shadowrootmode="open"></template></div>');
+	cache.dsdSupported = fragment.querySelector('div')!.shadowRoot !== null;
+	return cache.dsdSupported;
+}
+
+export type TemplateProps = React.PropsWithChildren<
+	{
+		/**
+		 * Creates a shadow root for the parent element. It is a declarative version of the Element.attachShadow() method and accepts the same enumerated values.
+		 *
+		 * `open` - Exposes the internal shadow root DOM for JavaScript.
+		 *
+		 * `closed` - Hides the internal shadow root DOM from JavaScript.
+		 *
+		 * @see https://developer.mozilla.org/en-US/docs/Web/API/Element/attachShadow#shadowrootmode
+		 */
+		shadowRootMode?: ShadowRootMode;
+		/**
+		 * Sets the value of the clonable property of a `ShadowRoot` created using this element to `true`. If set, a clone of the shadow host (the parent element of this `<template>`) created with `Node.cloneNode()` or `Document.importNode()` will include a shadow root in the copy.
+		 *
+		 * @see https://developer.mozilla.org/en-US/docs/Web/API/Element/attachShadow#shadowrootclonable
+		 *
+		 * @defaultValue `false`
+		 */
+		shadowRootClonable?: boolean;
+		/**
+		 * Sets the value of the serializable property of a `ShadowRoot` created using this element to `true`. If set, the shadow root may be serialized by calling the `Element.getHTML()` or `ShadowRoot.getHTML()` methods with the `options.serializableShadowRoots` parameter set true.
+		 *
+		 * @see https://developer.mozilla.org/en-US/docs/Web/API/Element/attachShadow#shadowrootserializable
+		 *
+		 * @defaultValue `false`
+		 */
+		shadowRootSerializable?: boolean;
+		/**
+		 * When a non-focusable part of the shadow DOM is clicked, the first focusable part is given focus, and the shadow host is given any available :focus styling.
+		 *
+		 * @see https://developer.mozilla.org/en-US/docs/Web/API/Element/attachShadow#shadowrootdelegatesfocus
+		 *
+		 * @defaultValue `false`
+		 */
+		shadowRootDelegatesFocus?: boolean;
+		/**
+		 * A list of constructed stylesheets to adopt. (This feature is not natively available as part of `<template>` elements.)
+		 *
+		 * @see https://developer.mozilla.org/en-US/docs/Web/API/CSSStyleSheet
+		 *
+		 * @defaultValue `[]`
+		 */
+		adoptedStyleSheets?: StyleSheet[];
+	} & React.DetailedHTMLProps<React.HTMLAttributes<HTMLTemplateElement>, HTMLTemplateElement>
+>;
+
+const DEFAULT_TEMPLATE_ATTRS: TemplateProps = {
+	shadowRootMode: 'open',
+	shadowRootClonable: false,
+	shadowRootSerializable: false,
+	shadowRootDelegatesFocus: false,
+} as const;
+
+declare global {
+	interface ShadowRootInit {
+		clonable?: boolean; // missing from typescript but present in the spec
+	}
+}
+
+const DEFAULT_SHADOWROOT_INIT: ShadowRootInit = {
+	mode: 'closed',
+	delegatesFocus: false,
+	clonable: false,
+	serializable: false,
+	slotAssignment: 'named',
+} as const;
+
+const mapAttrsToInit = (props: TemplateProps): ShadowRootInit => ({
+	mode: props.shadowRootMode ?? 'open',
+	clonable: props.shadowRootClonable ?? false,
+	serializable: props.shadowRootSerializable,
+	delegatesFocus: props.shadowRootDelegatesFocus,
+});
+
+export const Template = React.forwardRef<HTMLTemplateElement, TemplateProps>((props: TemplateProps, forwardedRef) => {
+	const { children, adoptedStyleSheets, ...forwardedProps } = props;
+	const _props = {
+		...DEFAULT_TEMPLATE_ATTRS,
+		...forwardedProps,
+	};
+	const isClient = useIsClient();
+
+	if (isClient) {
+		return (
+			<ClientTemplate adoptedStyleSheets={adoptedStyleSheets} {..._props} ref={forwardedRef}>
+				{children}
+			</ClientTemplate>
+		);
+	}
+
+	// By the time React hydrates, the browser has already removed the template element
+	if (checkDSDSupport()) return null;
+
+	// Convert props to native attributes
+	const nativeAttrs = Object.keys(_props).reduce(
+		(p, k) => ({ ...p, [k.toLowerCase()]: String(_props[k as keyof typeof _props]) }),
+		{},
+	);
+
+	const serverStyles = adoptedStyleSheets as string[] | undefined;
+
+	// for SSR, use DSD template
+	return (
+		<template {...nativeAttrs} ref={forwardedRef}>
+			<style>{serverStyles?.join('')}</style>
+			{children}
+		</template>
+	);
+});
+
+const ClientTemplate = React.forwardRef<HTMLTemplateElement, TemplateProps>((props: TemplateProps, forwardedRef) => {
+	const { children, adoptedStyleSheets, ...forwardedProps } = props;
+	const templateRef = React.useRef<HTMLTemplateElement>(null);
+	const [shadowRoot, setShadowRoot] = React.useState<ShadowRoot | null>(null);
+
+	React.useLayoutEffect(() => {
+		// Synchronize internal template ref with the forwarded ref
+		if (typeof forwardedRef === 'function') {
+			forwardedRef(templateRef.current);
+		} else if (forwardedRef && typeof forwardedRef === 'object') {
+			(forwardedRef as React.RefObject<unknown>).current = templateRef.current;
+		}
+
+		const parent = templateRef.current!.parentElement ?? null;
+		if (parent === null) return;
+		if (parent.shadowRoot !== null) parent.shadowRoot.replaceChildren();
+
+		queueMicrotask(() => {
+			ReactDOM.flushSync(() => {
+				try {
+					const _shadowRoot =
+						parent.shadowRoot ??
+						parent.attachShadow({
+							...DEFAULT_SHADOWROOT_INIT,
+							...mapAttrsToInit(forwardedProps),
+						});
+					setShadowRoot(_shadowRoot);
+				} catch {
+					// The error is most likely thrown because the shadow root is already attached.
+					// This is fine, since the state is already set in this case.
+				}
+			});
+		});
+
+		return () => setShadowRoot(null);
+	}, []);
+
+	React.useEffect(() => {
+		if (adoptedStyleSheets === undefined || shadowRoot === null) return;
+		if (adoptedStylesSupported()) {
+			shadowRoot.adoptedStyleSheets = adoptedStyleSheets as CSSStyleSheet[];
+		} else {
+			const style = document.createElement('style');
+			style.textContent = (adoptedStyleSheets as string[]).join('');
+			shadowRoot?.appendChild(style);
+		}
+	}, [shadowRoot, adoptedStyleSheets]);
+
+	return shadowRoot ? ReactDOM.createPortal(children, shadowRoot) : <template ref={templateRef} />;
+});
+
+const NOOP_SUBSCRIBE = () => () => void 0;
+
+/**
+ * Check if the component is being rendered on the client.
+ * This is necessary for avoiding hydration issues with declarative shadow DOM.
+ */
+const useIsClient = () => {
+	return React.useSyncExternalStore(
+		NOOP_SUBSCRIBE,
+		() => true,
+		() => false,
+	);
+};