--- conflicted
+++ resolved
@@ -1,10 +1,6 @@
 {
   "name": "react-shadow-scope",
-<<<<<<< HEAD
   "version": "0.3.2",
-=======
-  "version": "0.0.3-experimental-2115d43cde583f0a",
->>>>>>> 0d6f1f55
   "description": "Brings Shadow DOM CSS encapsulation to React, along with a DSD-compatible template element.",
   "main": "./dist/index.cjs",
   "module": "./dist/index.mjs",
