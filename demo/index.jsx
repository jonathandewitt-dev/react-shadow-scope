--- conflicted
+++ resolved
@@ -1,102 +1,6 @@
-import { createRoot } from 'react-dom/client';
-<<<<<<< HEAD
-import { css, Scope, Template, Tailwind } from 'react-shadow-scope';
-
-const App = () => (
-  <>
-    <h1>Encapsulation is cool</h1>
-
-    <style>{`p { color: darkred; font-weight: bold; font-family: sans-serif; }`}</style>
-    <p>
-      Global CSS selects directly on the &lt;p&gt; tag name. Yikes, they tell us
-      not to do that because it can be difficult to opt-out of styles in a big
-      website.
-    </p>
-
-    {/* prettier-ignore */}
-    <Scope stylesheet={css`p { color: green; font-family: sans-serif; }`}>
-      <p>This scope solves the problem though!</p>
-      <p>
-        This &lt;p&gt; tag does not inherit the bold font from outside. The
-        green color is not a cascading override either, all you have is a
-        browser default in this scope.
-      </p>
-      <p>
-        The tag name is directly selected in this scope again, but it's not a
-        big deal because this is *encapsulated*.
-      </p>
-      <Scope>
-        <p>
-          This is a nested scope with no styles of its own. Look at that, it
-          still inherits nothing! Browser defaults. No cascade problems.
-        </p>
-      </Scope>
-    </Scope>
-    <p>The global scope doesn't inherit the green style from inside either.</p>
-
-    <h2>Prefer more fine-grained control?</h2>
-
-    <card-element>
-      <Template
-        shadowrootmode="closed"
-        adoptedStyleSheets={[
-          css`
-            article {
-              background-color: #f0f0f0;
-              border: 0 solid;
-              border-radius: 0.5rem;
-              box-shadow: 0 0.2rem 0.6rem rgba(0, 0, 0, 0.2);
-              font-family: sans-serif;
-              overflow: hidden;
-              margin: 0 auto;
-              max-width: 20rem;
-              text-align: center;
-            }
-            header {
-              border-bottom: 0.1rem solid #ddd;
-              padding: 1rem;
-            }
-            h3 {
-              margin: 0;
-              padding: 0;
-            }
-            .body {
-              padding: 1rem 2rem;
-              min-height: 10rem;
-            }
-          `,
-        ]}
-      >
-        <article>
-          <header>
-            <h3>
-              <slot name="heading">(Untitled)</slot>
-            </h3>
-          </header>
-          <div className="body">
-            <slot>(No content)</slot>
-          </div>
-        </article>
-      </Template>
-      {/*
-      Everything below is technically in the light DOM, it just gets reflected
-      in the slots of the shadow DOM. Therefore, this markup is exposed to the
-      global scope.
-      @see https://stackoverflow.com/questions/61626493/slotted-css-selector-for-nested-children-in-shadowdom-slot/61631668#61631668
-      */}
-      <span slot="heading">Title Here</span>
-      <p>
-        This card was rendered using the traditional declarative shadow DOM
-        approach. Not everyone is a fan, but it's nice to expose optional
-        complexity for greater flexibility and control.
-      </p>
-    </card-element>
-  </>
-);
-=======
-import { Demo } from './src/demo';
->>>>>>> 0d6f1f55
-
-const App = () => (<Demo/>);
-const root = createRoot(document.getElementById('App'));
-root.render(<App />);
+import { createRoot } from 'react-dom/client';
+import { Demo } from './src/demo';
+
+const App = () => (<Demo/>);
+const root = createRoot(document.getElementById('App'));
+root.render(<App />);