{
  "name": "react-shadow-scope-demo",
  "version": "0.0.0",
  "scripts": {
    "start": "vite --port=5000",
    "build": "vite build",
    "tailwind": "tailwindcss -i ./src/tailwind.css -o ./public/tailwind.css --watch"
  },
  "dependencies": {
    "react": "^18.2.0",
    "react-dom": "^18.2.0",
<<<<<<< HEAD
    "react-shadow-scope": "^0.2.0"
=======
    "react-shadow-scope": "0.0.3-experimental-2115d43cde583f0a"
>>>>>>> 0d6f1f55
  },
  "devDependencies": {
    "@vitejs/plugin-react": "^4.0.0",
    "vite": "^4.3.2"
  }
}
<|MERGE_RESOLUTION|>--- conflicted
+++ resolved
@@ -1,22 +1,18 @@
-{
-  "name": "react-shadow-scope-demo",
-  "version": "0.0.0",
-  "scripts": {
-    "start": "vite --port=5000",
-    "build": "vite build",
-    "tailwind": "tailwindcss -i ./src/tailwind.css -o ./public/tailwind.css --watch"
-  },
-  "dependencies": {
-    "react": "^18.2.0",
-    "react-dom": "^18.2.0",
-<<<<<<< HEAD
-    "react-shadow-scope": "^0.2.0"
-=======
-    "react-shadow-scope": "0.0.3-experimental-2115d43cde583f0a"
->>>>>>> 0d6f1f55
-  },
-  "devDependencies": {
-    "@vitejs/plugin-react": "^4.0.0",
-    "vite": "^4.3.2"
-  }
-}
+{
+  "name": "react-shadow-scope-demo",
+  "version": "0.0.0",
+  "scripts": {
+    "start": "vite --port=5000",
+    "build": "vite build",
+    "tailwind": "tailwindcss -i ./src/tailwind.css -o ./public/tailwind.css --watch"
+  },
+  "dependencies": {
+    "react": "^18.2.0",
+    "react-dom": "^18.2.0",
+    "react-shadow-scope": "^0.2.0"
+  },
+  "devDependencies": {
+    "@vitejs/plugin-react": "^4.0.0",
+    "vite": "^4.3.2"
+  }
+}